--- conflicted
+++ resolved
@@ -36,18 +36,9 @@
 
   BUG FIXES
 
-<<<<<<< HEAD
-    HDFS-1878. TestHDFSServerPorts unit test failure - race condition 
-    in FSNamesystem.close() causes NullPointerException without serious
-    consequence. (mattf)
-
-    MAPREDUCE-2452. Moves the cancellation of delegation tokens to a separate
-    thread. (ddas)
-=======
     MAPREDUCE-2324. Removed usage of broken
     ResourceEstimator.getEstimatedReduceInputSize to check against usable
     disk-space on TaskTracker. (Robert Evans via acmurthy) 
->>>>>>> 1daa8145
 
     MAPREDUCE-2729. Ensure jobs with reduces which can't be launched due to
     slow-start do not count for user-limits. (Sherry Chen via acmurthy) 
@@ -148,18 +139,6 @@
     MAPREDUCE-2187. Reporter sends progress during sort/merge. (Anupam Seth via
     acmurthy) 
 
-<<<<<<< HEAD
-    HDFS-2044. TestQueueProcessingStatistics failing automatic test due to 
-    timing issues. (mattf)
-
-    MAPREDUCE-2558. Add queue-level metrics 0.20-security branch - test fix
-    (jeffrey nasbit via mahadev)
-   
-    HADOOP-7364. TestMiniMRDFSCaching fails if test.build.dir is set to something other 
-    than build/test. (Thomas Graves via mahadev)
-
-Release 0.20.204.0 - unreleased
-=======
     MAPREDUCE-2705. Implements launch of multiple tasks concurrently.
     (Thomas Graves via ddas)
 
@@ -227,7 +206,6 @@
     acmurthy) 
 
 Release 0.20.204.0 - 2011-8-25
->>>>>>> 1daa8145
 
   NEW FEATURES
 
@@ -240,16 +218,6 @@
 
   BUG FIXES
 
-<<<<<<< HEAD
-    HADOOP-7373. Fix {start,stop}-{dfs,mapred} and hadoop-daemons.sh from
-    trying to use the wrong bin directory. (omalley)
-
-    HADOOP-7369. Fix permissions in tarball for sbin/* and libexec/* (omalley)
-
-    HADOOP-7356. Fix bin/hadoop scripts (eyang via omalley)
-
-    MAPREDUCE-2316. Updated CapacityScheduler documentation. (acmurthy) 
-=======
     MAPREDUCE-2804. Fixed a race condition in setting up the log directories
     for tasks that are starting at the same time. (omalley)
 
@@ -328,7 +296,6 @@
 
     MAPREDUCE-2490. Add logging to graylist and blacklist activity to aid
     diagnosis of related issues. (Jonathan Eagles via cdouglas)
->>>>>>> 1daa8145
 
     MAPREDUCE-2447. Fix Child.java to set Task.jvmContext sooner to avoid
     corner cases in error handling. (Siddharth Seth via acmurthy) 
@@ -382,14 +349,6 @@
     by throwing an error to indicate the editlog needs to be empty.
     (suresh)
 
-<<<<<<< HEAD
-    HDFS-2057. Wait time to terminate the threads causes unit tests to
-    take longer time. (Bharath Mundlapudi via suresh)
-
-  IMPROVEMENTS
-
-    HADOOP-7398. Suppress warnings about use of HADOOP_HOME. (omalley)
-=======
     HDFS-1377. Quota bug for partial blocks allows quotas to be violated. (eli)
 
     HDFS-2057. Wait time to terminate the threads causes unit tests to
@@ -413,7 +372,6 @@
 
     HADOOP-7398. Add mechanism to suppress warnings about use of HADOOP_HOME.
     (omalley)
->>>>>>> 1daa8145
 
     HDFS-2023. Backport of NPE for File.list and File.listFiles.
     Merged ports of HADOOP-7322, HDFS-1934, HADOOP-7342, and HDFS-2019.
@@ -433,11 +391,7 @@
 
     MAPREDUCE-1251. c++ utils doesn't compile. (Eli Collins via shv)
 
-<<<<<<< HEAD
-Release 0.20.203.1 - Unreleased
-=======
     HADOOP-7459. Remove jdk-1.6.0 dependency check from rpm. (omalley)
->>>>>>> 1daa8145
 
     HADOOP-7330. Fix MetricsSourceAdapter to use the value instead of the 
     object. (Luke Lu via omalley)
