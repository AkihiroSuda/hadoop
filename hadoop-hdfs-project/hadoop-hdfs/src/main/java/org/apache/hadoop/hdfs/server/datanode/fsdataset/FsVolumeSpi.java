/**
 * Licensed to the Apache Software Foundation (ASF) under one
 * or more contributor license agreements.  See the NOTICE file
 * distributed with this work for additional information
 * regarding copyright ownership.  The ASF licenses this file
 * to you under the Apache License, Version 2.0 (the
 * "License"); you may not use this file except in compliance
 * with the License.  You may obtain a copy of the License at
 *
 *     http://www.apache.org/licenses/LICENSE-2.0
 *
 * Unless required by applicable law or agreed to in writing, software
 * distributed under the License is distributed on an "AS IS" BASIS,
 * WITHOUT WARRANTIES OR CONDITIONS OF ANY KIND, either express or implied.
 * See the License for the specific language governing permissions and
 * limitations under the License.
 */
package org.apache.hadoop.hdfs.server.datanode.fsdataset;

import java.io.Closeable;
import java.io.File;
import java.io.IOException;
import java.nio.channels.ClosedChannelException;

import org.apache.hadoop.classification.InterfaceAudience;
import org.apache.hadoop.classification.InterfaceStability;
import org.apache.hadoop.hdfs.protocol.ExtendedBlock;
import org.apache.hadoop.hdfs.server.datanode.dataset.VolumeSpi;

/**
 * This is an interface for the underlying volume used by DFS.
 */
@InterfaceAudience.Private
@InterfaceStability.Unstable
public interface FsVolumeSpi extends VolumeSpi {
  /**
   * Obtain a reference object that had increased 1 reference count of the
   * volume.
   *
   * It is caller's responsibility to close {@link FsVolumeReference} to decrease
   * the reference count on the volume.
   */
  FsVolumeReference obtainReference() throws ClosedChannelException;

<<<<<<< HEAD
=======
  /** @return the StorageUuid of the volume */
  String getStorageID();

  /** @return a list of block pools. */
  String[] getBlockPoolList();

  /** @return the available storage space in bytes. */
  long getAvailable() throws IOException;

  /** @return the base path to the volume */
  String getBasePath();

  /** @return the path to the volume */
  String getPath(String bpid) throws IOException;

>>>>>>> 979c9ca2
  /** @return the directory for the finalized blocks in the block pool. */
  File getFinalizedDir(String bpid) throws IOException;
  
<<<<<<< HEAD
=======
  StorageType getStorageType();

  /** Returns true if the volume is NOT backed by persistent storage. */
  boolean isTransientStorage();

>>>>>>> 979c9ca2
  /**
   * Reserve disk space for an RBW block so a writer does not run out of
   * space before the block is full.
   */
  void reserveSpaceForRbw(long bytesToReserve);

  /**
   * Release disk space previously reserved for RBW block.
   */
  void releaseReservedSpace(long bytesToRelease);

  /**
   * Release reserved memory for an RBW block written to transient storage
   * i.e. RAM.
   * bytesToRelease will be rounded down to the OS page size since locked
   * memory reservation must always be a multiple of the page size.
   */
  void releaseLockedMemory(long bytesToRelease);

  /**
   * BlockIterator will return ExtendedBlock entries from a block pool in
   * this volume.  The entries will be returned in sorted order.<p/>
   *
   * BlockIterator objects themselves do not always have internal
   * synchronization, so they can only safely be used by a single thread at a
   * time.<p/>
   *
   * Closing the iterator does not save it.  You must call save to save it.
   */
  interface BlockIterator extends Closeable {
    /**
     * Get the next block.<p/>
     *
     * Note that this block may be removed in between the time we list it,
     * and the time the caller tries to use it, or it may represent a stale
     * entry.  Callers should handle the case where the returned block no
     * longer exists.
     *
     * @return               The next block, or null if there are no
     *                         more blocks.  Null if there was an error
     *                         determining the next block.
     *
     * @throws IOException   If there was an error getting the next block in
     *                         this volume.  In this case, EOF will be set on
     *                         the iterator.
     */
    ExtendedBlock nextBlock() throws IOException;

    /**
     * Returns true if we got to the end of the block pool.
     */
    boolean atEnd();

    /**
     * Repositions the iterator at the beginning of the block pool.
     */
    void rewind();

    /**
     * Save this block iterator to the underlying volume.
     * Any existing saved block iterator with this name will be overwritten.
     * maxStalenessMs will not be saved.
     *
     * @throws IOException   If there was an error when saving the block
     *                         iterator.
     */
    void save() throws IOException;

    /**
     * Set the maximum staleness of entries that we will return.<p/>
     *
     * A maximum staleness of 0 means we will never return stale entries; a
     * larger value will allow us to reduce resource consumption in exchange
     * for returning more potentially stale entries.  Even with staleness set
     * to 0, consumers of this API must handle race conditions where block
     * disappear before they can be processed.
     */
    void setMaxStalenessMs(long maxStalenessMs);

    /**
     * Get the wall-clock time, measured in milliseconds since the Epoch,
     * when this iterator was created.
     */
    long getIterStartMs();

    /**
     * Get the wall-clock time, measured in milliseconds since the Epoch,
     * when this iterator was last saved.  Returns iterStartMs if the
     * iterator was never saved.
     */
    long getLastSavedMs();

    /**
     * Get the id of the block pool which this iterator traverses.
     */
    String getBlockPoolId();
  }

  /**
   * Create a new block iterator.  It will start at the beginning of the
   * block set.
   *
   * @param bpid             The block pool id to iterate over.
   * @param name             The name of the block iterator to create.
   *
   * @return                 The new block iterator.
   */
  BlockIterator newBlockIterator(String bpid, String name);

  /**
   * Load a saved block iterator.
   *
   * @param bpid             The block pool id to iterate over.
   * @param name             The name of the block iterator to load.
   *
   * @return                 The saved block iterator.
   * @throws IOException     If there was an IO error loading the saved
   *                           block iterator.
   */
  BlockIterator loadBlockIterator(String bpid, String name) throws IOException;

<<<<<<< HEAD
  @Override
  public FsDatasetSpi getDataset();
=======
  /**
   * Get the FSDatasetSpi which this volume is a part of.
   */
  FsDatasetSpi getDataset();
>>>>>>> 979c9ca2
}<|MERGE_RESOLUTION|>--- conflicted
+++ resolved
@@ -42,35 +42,9 @@
    */
   FsVolumeReference obtainReference() throws ClosedChannelException;
 
-<<<<<<< HEAD
-=======
-  /** @return the StorageUuid of the volume */
-  String getStorageID();
-
-  /** @return a list of block pools. */
-  String[] getBlockPoolList();
-
-  /** @return the available storage space in bytes. */
-  long getAvailable() throws IOException;
-
-  /** @return the base path to the volume */
-  String getBasePath();
-
-  /** @return the path to the volume */
-  String getPath(String bpid) throws IOException;
-
->>>>>>> 979c9ca2
   /** @return the directory for the finalized blocks in the block pool. */
   File getFinalizedDir(String bpid) throws IOException;
   
-<<<<<<< HEAD
-=======
-  StorageType getStorageType();
-
-  /** Returns true if the volume is NOT backed by persistent storage. */
-  boolean isTransientStorage();
-
->>>>>>> 979c9ca2
   /**
    * Reserve disk space for an RBW block so a writer does not run out of
    * space before the block is full.
@@ -190,15 +164,9 @@
    * @throws IOException     If there was an IO error loading the saved
    *                           block iterator.
    */
-  BlockIterator loadBlockIterator(String bpid, String name) throws IOException;
+  BlockIterator loadBlockIterator(String bpid, String name)
+      throws IOException;
 
-<<<<<<< HEAD
   @Override
-  public FsDatasetSpi getDataset();
-=======
-  /**
-   * Get the FSDatasetSpi which this volume is a part of.
-   */
   FsDatasetSpi getDataset();
->>>>>>> 979c9ca2
 }