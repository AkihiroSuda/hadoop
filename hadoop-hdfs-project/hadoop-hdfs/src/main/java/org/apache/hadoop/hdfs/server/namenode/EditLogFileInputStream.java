--- conflicted
+++ resolved
@@ -36,17 +36,11 @@
 import org.apache.hadoop.hdfs.protocol.HdfsConstants;
 import org.apache.hadoop.hdfs.server.common.Storage;
 import org.apache.hadoop.hdfs.server.namenode.TransferFsImage.HttpGetFailedException;
-<<<<<<< HEAD
-import org.apache.hadoop.io.IOUtils;
-import org.apache.hadoop.hdfs.protocol.HdfsConstants;
-import org.apache.hadoop.security.SecurityUtil;
-=======
 import org.apache.hadoop.hdfs.web.URLConnectionFactory;
 import org.apache.hadoop.io.IOUtils;
 import org.apache.hadoop.security.SecurityUtil;
 import org.apache.hadoop.security.UserGroupInformation;
 import org.apache.hadoop.security.authentication.client.AuthenticationException;
->>>>>>> fbf12270
 
 import com.google.common.annotations.VisibleForTesting;
 import com.google.common.base.Preconditions;
@@ -109,17 +103,6 @@
   /**
    * Open an EditLogInputStream for the given URL.
    *
-<<<<<<< HEAD
-   * @param url the url hosting the log
-   * @param startTxId the expected starting txid
-   * @param endTxId the expected ending txid
-   * @param inProgress whether the log is in-progress
-   * @return a stream from which edits may be read
-   */
-  public static EditLogInputStream fromUrl(URL url, long startTxId,
-      long endTxId, boolean inProgress) {
-    return new EditLogFileInputStream(new URLLog(url),
-=======
    * @param connectionFactory
    *          the URLConnectionFactory used to create the connection.
    * @param url
@@ -136,7 +119,6 @@
       URLConnectionFactory connectionFactory, URL url, long startTxId,
       long endTxId, boolean inProgress) {
     return new EditLogFileInputStream(new URLLog(connectionFactory, url),
->>>>>>> fbf12270
         startTxId, endTxId, inProgress);
   }
   
@@ -393,17 +375,12 @@
     private long advertisedSize = -1;
 
     private final static String CONTENT_LENGTH = "Content-Length";
-<<<<<<< HEAD
-
-    public URLLog(URL url) {
-=======
     private final URLConnectionFactory connectionFactory;
     private final boolean isSpnegoEnabled;
 
     public URLLog(URLConnectionFactory connectionFactory, URL url) {
       this.connectionFactory = connectionFactory;
       this.isSpnegoEnabled = UserGroupInformation.isSecurityEnabled();
->>>>>>> fbf12270
       this.url = url;
     }
 
@@ -413,10 +390,6 @@
           new PrivilegedExceptionAction<InputStream>() {
             @Override
             public InputStream run() throws IOException {
-<<<<<<< HEAD
-              HttpURLConnection connection = (HttpURLConnection)
-                  SecurityUtil.openSecureHttpConnection(url);
-=======
               HttpURLConnection connection;
               try {
                 connection = (HttpURLConnection)
@@ -424,7 +397,6 @@
               } catch (AuthenticationException e) {
                 throw new IOException(e);
               }
->>>>>>> fbf12270
               
               if (connection.getResponseCode() != HttpURLConnection.HTTP_OK) {
                 throw new HttpGetFailedException(
